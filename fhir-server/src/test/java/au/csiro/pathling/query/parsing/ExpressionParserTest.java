--- conflicted
+++ resolved
@@ -8,7 +8,6 @@
 
 import static au.csiro.pathling.TestUtilities.getSparkSession;
 import static au.csiro.pathling.test.Assertions.assertThat;
-<<<<<<< HEAD
 import static au.csiro.pathling.test.fixtures.PatientListBuilder.*;
 import static org.assertj.core.api.Assertions.assertThatExceptionOfType;
 import static org.mockito.ArgumentMatchers.any;
@@ -24,52 +23,26 @@
 import au.csiro.pathling.query.parsing.parser.ExpressionParserContext;
 import au.csiro.pathling.test.DatasetBuilder;
 import au.csiro.pathling.test.ParsedExpressionAssert;
+import au.csiro.pathling.test.fixtures.ConceptMapFixtures;
 import ca.uhn.fhir.rest.server.exceptions.InvalidRequestException;
-=======
-import static au.csiro.pathling.test.fixtures.PatientListBuilder.PATIENT_ID_121503c8;
-import static au.csiro.pathling.test.fixtures.PatientListBuilder.PATIENT_ID_2b36c1e2;
-import static au.csiro.pathling.test.fixtures.PatientListBuilder.PATIENT_ID_7001ad9c;
-import static au.csiro.pathling.test.fixtures.PatientListBuilder.PATIENT_ID_8ee183e2;
-import static au.csiro.pathling.test.fixtures.PatientListBuilder.PATIENT_ID_9360820c;
-import static au.csiro.pathling.test.fixtures.PatientListBuilder.PATIENT_ID_bbd33563;
-import static au.csiro.pathling.test.fixtures.PatientListBuilder.PATIENT_ID_beff242e;
-import static au.csiro.pathling.test.fixtures.PatientListBuilder.allPatientsWithValue;
-import static org.mockito.ArgumentMatchers.any;
-import static org.mockito.Mockito.mock;
-import static org.mockito.Mockito.when;
->>>>>>> a4248aa1
 import java.io.File;
 import java.io.IOException;
 import java.net.MalformedURLException;
 import java.net.URL;
 import java.util.Arrays;
 import java.util.HashSet;
-import java.util.UUID;
 import org.apache.spark.sql.Column;
 import org.apache.spark.sql.Dataset;
 import org.apache.spark.sql.Row;
 import org.apache.spark.sql.SparkSession;
 import org.assertj.core.api.Assertions;
 import org.hl7.fhir.r4.model.Coding;
-import org.hl7.fhir.r4.model.ConceptMap;
 import org.hl7.fhir.r4.model.Enumerations.FHIRDefinedType;
 import org.hl7.fhir.r4.model.Enumerations.ResourceType;
 import org.junit.Before;
 import org.junit.Test;
 import org.junit.experimental.categories.Category;
 import org.mockito.Mockito;
-import au.csiro.pathling.TestUtilities;
-import au.csiro.pathling.encoding.Mapping;
-import au.csiro.pathling.fhir.TerminologyClient;
-import au.csiro.pathling.fhir.TerminologyClientFactory;
-import au.csiro.pathling.query.ResourceReader;
-import au.csiro.pathling.query.parsing.ParsedExpression.FhirPathType;
-import au.csiro.pathling.query.parsing.parser.ExpressionParser;
-import au.csiro.pathling.query.parsing.parser.ExpressionParserContext;
-import au.csiro.pathling.test.DatasetBuilder;
-import au.csiro.pathling.test.ParsedExpressionAssert;
-import au.csiro.pathling.test.fixtures.ConceptMapFixtures;
-import static org.apache.spark.sql.functions.*;
 
 /**
  * @author Piotr Szul
@@ -170,15 +143,15 @@
     // test unversioned
     assertThatResultOf(
         "maritalStatus.coding contains http://terminology.hl7.org/CodeSystem/v3-MaritalStatus|S")
-            .isOfBooleanType().isSelection().selectResult()
-            .hasRows(allPatientsWithValue(true).changeValue(PATIENT_ID_8ee183e2, false)
-                .changeValue(PATIENT_ID_9360820c, false).changeValue(PATIENT_ID_beff242e, false));
+        .isOfBooleanType().isSelection().selectResult()
+        .hasRows(allPatientsWithValue(true).changeValue(PATIENT_ID_8ee183e2, false)
+            .changeValue(PATIENT_ID_9360820c, false).changeValue(PATIENT_ID_beff242e, false));
 
     // test versioned
     assertThatResultOf(
         "http://terminology.hl7.org/CodeSystem/v2-0203|v2.0.3|PPN in identifier.type.coding")
-            .isOfBooleanType().isSelection().selectResult()
-            .hasRows(allPatientsWithValue(true).changeValue(PATIENT_ID_bbd33563, false));
+        .isOfBooleanType().isSelection().selectResult()
+        .hasRows(allPatientsWithValue(true).changeValue(PATIENT_ID_bbd33563, false));
   }
 
   @Test
@@ -267,52 +240,50 @@
   }
 
   @Test
-<<<<<<< HEAD
+  public void testSubsumesAndSubsumedBy() {
+    // Setup mock terminology client
+    when(terminologyClient.closure(any(), any(), any())).thenReturn(ConceptMapFixtures.CM_EMPTY);
+
+    // Viral sinusitis (disorder) = http://snomed.info/sct|444814009 not in (PATIENT_ID_2b36c1e2,
+    // PATIENT_ID_bbd33563, PATIENT_ID_7001ad9c)
+    // Chronic sinusitis (disorder) = http://snomed.info/sct|40055000 in (PATIENT_ID_7001ad9c)
+
+    // With empty concept map subsume should work as member of
+    assertThatResultOf(
+        "reverseResolve(Condition.subject).code.subsumes(http://snomed.info/sct|40055000)")
+        .isSelection().isOfBooleanType().selectResult()
+        .hasRows(allPatientsWithValue(false).changeValue(PATIENT_ID_7001ad9c, true));
+
+    assertThatResultOf(
+        "reverseResolve(Condition.subject).code.subsumedBy(http://snomed.info/sct|40055000)")
+        .isSelection().isOfBooleanType().selectResult()
+        .hasRows(allPatientsWithValue(false).changeValue(PATIENT_ID_7001ad9c, true));
+
+    // on the same collection should return all True (even though one is CodeableConcept)
+    assertThatResultOf(
+        "reverseResolve(Condition.subject).code.coding.subsumes(reverseResolve(Condition.subject).code)")
+        .isSelection().isOfBooleanType().selectResult().hasRows(allPatientsWithValue(true));
+
+    // http://snomed.info/sct|444814009 -- subsumes --> http://snomed.info/sct|40055000
+    when(terminologyClient.closure(any(), any(), any()))
+        .thenReturn(ConceptMapFixtures.CM_SNOMED_444814009_SUBSUMES_40055000_VERSIONED);
+    assertThatResultOf(
+        "reverseResolve(Condition.subject).code.subsumes(http://snomed.info/sct|40055000)")
+        .isSelection().isOfBooleanType().selectResult().hasRows(allPatientsWithValue(true)
+        .changeValue(PATIENT_ID_2b36c1e2, false).changeValue(PATIENT_ID_bbd33563, false));
+
+    assertThatResultOf("reverseResolve(Condition.subject).code.subsumedBy"
+        + "(http://snomed.info/sct|http://snomed.info/sct/32506021000036107/version/20200229|40055000)")
+        .isSelection().isOfBooleanType().selectResult()
+        .hasRows(allPatientsWithValue(false).changeValue(PATIENT_ID_7001ad9c, true));
+  }
+
+  @Test
   public void parserErrorThrows() {
     assertThatExceptionOfType(InvalidRequestException.class)
         .isThrownBy(() -> expressionParser.parse(
             "(reasonCode.coding.display contains 'Viral pneumonia') and (class.code = 'AMB'"))
         .withMessage("Error parsing FHIRPath expression: missing ')' at '<EOF>'");
-=======
-  public void testSubsumesAndSubsumedBy() throws Exception {
-
-    // Setup mock terminology client
-    when(terminologyClient.closure(any(), any(), any())).thenReturn(ConceptMapFixtures.CM_EMPTY);
-
-    // Viral sinusitis (disorder) = http://snomed.info/sct|444814009 not in (PATIENT_ID_2b36c1e2,
-    // PATIENT_ID_bbd33563, PATIENT_ID_7001ad9c)
-    // Chronic sinusitis (disorder) = http://snomed.info/sct|40055000 in (PATIENT_ID_7001ad9c)
-
-    // With empty concept map subsume should work as member of
-    assertThatResultOf(
-        "reverseResolve(Condition.subject).code.subsumes(http://snomed.info/sct|40055000)")
-            .isSelection().isOfBooleanType().selectResult()
-            .hasRows(allPatientsWithValue(false).changeValue(PATIENT_ID_7001ad9c, true));
-
-
-    assertThatResultOf(
-        "reverseResolve(Condition.subject).code.subsumedBy(http://snomed.info/sct|40055000)")
-            .isSelection().isOfBooleanType().selectResult()
-            .hasRows(allPatientsWithValue(false).changeValue(PATIENT_ID_7001ad9c, true));
-
-    // on the same collection should return all True (even though one is CodeableConcept)
-    assertThatResultOf(
-        "reverseResolve(Condition.subject).code.coding.subsumes(reverseResolve(Condition.subject).code)")
-            .isSelection().isOfBooleanType().selectResult().hasRows(allPatientsWithValue(true));
-
-    // http://snomed.info/sct|444814009 -- subsumes --> http://snomed.info/sct|40055000
-    when(terminologyClient.closure(any(), any(), any()))
-        .thenReturn(ConceptMapFixtures.CM_SNOWMED_444814009_SUBSUMES_40055000_VERSIONED);
-    assertThatResultOf(
-        "reverseResolve(Condition.subject).code.subsumes(http://snomed.info/sct|40055000)")
-            .isSelection().isOfBooleanType().selectResult().hasRows(allPatientsWithValue(true)
-                .changeValue(PATIENT_ID_2b36c1e2, false).changeValue(PATIENT_ID_bbd33563, false));
-
-    assertThatResultOf("reverseResolve(Condition.subject).code.subsumedBy"
-        + "(http://snomed.info/sct|http://snomed.info/sct/32506021000036107/version/20200229|40055000)")
-            .isSelection().isOfBooleanType().selectResult()
-            .hasRows(allPatientsWithValue(false).changeValue(PATIENT_ID_7001ad9c, true));
-
->>>>>>> a4248aa1
-  }
+  }
+
 }